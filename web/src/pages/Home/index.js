import React from 'react'
import Table from 'components/Table'
import './styles.scss'

<<<<<<< HEAD
function Home (props) {
  const { summary, table } = props
  return (
    <div className='home'>
      <p>Welcome to the heptio ui-starter!</p>
      <div>
        {JSON.stringify(summary)}
      </div>
      <div>
        {JSON.stringify(table)}
=======
const mockData = {
  type: 'table',
  title: 'Pods',
  columns: [
    {
      name: 'Name',
      accessor: 'name'
    },
    {
      name: 'Node',
      accessor: 'node'
    },
    {
      name: 'Status',
      accessor: 'status'
    },
    {
      name: 'Restarts',
      accessor: 'restarts'
    },
    {
      name: 'Age',
      accessor: 'age'
    }
  ],
  rows: [
    {
      name: 'raven-56dfc56d88-qn296',
      node: 'node0',
      status: 'running',
      restarts: '0',
      age: 'an hour'
    },
    {
      name: 'raven-56dfc56d88-b4fm4',
      node: 'node1',
      status: 'running',
      restarts: '0',
      age: 'an hour'
    },
    {
      name: 'raven-56dfc56d88-9hdc5',
      node: 'node2',
      status: 'running',
      restarts: '0',
      age: 'an hour'
    }
  ]
}

function Home () {
  return (
    <div className='home'>
      <div className='main'>
        <Table data={mockData} />
>>>>>>> 18b97bd3
      </div>
    </div>
  )
}

export default Home<|MERGE_RESOLUTION|>--- conflicted
+++ resolved
@@ -2,74 +2,12 @@
 import Table from 'components/Table'
 import './styles.scss'
 
-<<<<<<< HEAD
 function Home (props) {
-  const { summary, table } = props
-  return (
-    <div className='home'>
-      <p>Welcome to the heptio ui-starter!</p>
-      <div>
-        {JSON.stringify(summary)}
-      </div>
-      <div>
-        {JSON.stringify(table)}
-=======
-const mockData = {
-  type: 'table',
-  title: 'Pods',
-  columns: [
-    {
-      name: 'Name',
-      accessor: 'name'
-    },
-    {
-      name: 'Node',
-      accessor: 'node'
-    },
-    {
-      name: 'Status',
-      accessor: 'status'
-    },
-    {
-      name: 'Restarts',
-      accessor: 'restarts'
-    },
-    {
-      name: 'Age',
-      accessor: 'age'
-    }
-  ],
-  rows: [
-    {
-      name: 'raven-56dfc56d88-qn296',
-      node: 'node0',
-      status: 'running',
-      restarts: '0',
-      age: 'an hour'
-    },
-    {
-      name: 'raven-56dfc56d88-b4fm4',
-      node: 'node1',
-      status: 'running',
-      restarts: '0',
-      age: 'an hour'
-    },
-    {
-      name: 'raven-56dfc56d88-9hdc5',
-      node: 'node2',
-      status: 'running',
-      restarts: '0',
-      age: 'an hour'
-    }
-  ]
-}
-
-function Home () {
+  const { table } = props
   return (
     <div className='home'>
       <div className='main'>
-        <Table data={mockData} />
->>>>>>> 18b97bd3
+        <Table data={table} />
       </div>
     </div>
   )
